import numpy as np
from ap_accumulator import APAccumulator
from bbox_utils import jaccard
import math
import matplotlib
matplotlib.use('Agg')

import matplotlib.pyplot as plt

<<<<<<< HEAD
plt.ioff()
=======
DEBUG = False

>>>>>>> c1e2d09f

class DetectionMAP:
    def __init__(self, n_class, pr_samples=11, overlap_threshold=0.5, plot_path="PR-curve.pdf"):
        """
        Running computation of average precision of n_class in a bounding box + classification task
        :param n_class:             quantity of class
        :param pr_samples:          quantification of threshold for pr curve
        :param overlap_threshold:   minimum overlap threshold
        """
        self.n_class = n_class
        self.overlap_threshold = overlap_threshold
        self.plot_path = plot_path
        self.pr_scale = np.linspace(0, 1, pr_samples)
        self.total_accumulators = []
        self.reset_accumulators()

    def reset_accumulators(self):
        """
        Reset the accumulators state
        TODO this is hard to follow... should use a better data structure
        total_accumulators : list of list of accumulators at each pr_scale for each class
        :return:
        """
        self.total_accumulators = []
        for i in range(len(self.pr_scale)):
            class_accumulators = []
            for j in range(self.n_class):
                class_accumulators.append(APAccumulator())
            self.total_accumulators.append(class_accumulators)

    def evaluate(self, pred_bb, pred_classes, pred_conf, gt_bb, gt_classes):
        """
        Update the accumulator for the running mAP evaluation.
        For exemple, this can be called for each images
        :param pred_bb: (np.array)      Predicted Bounding Boxes [x1, y1, x2, y2] :     Shape [n_pred, 4]
        :param pred_classes: (np.array) Predicted Classes :                             Shape [n_pred]
        :param pred_conf: (np.array)    Predicted Confidences [0.-1.] :                 Shape [n_pred]
        :param gt_bb: (np.array)        Ground Truth Bounding Boxes [x1, y1, x2, y2] :  Shape [n_gt, 4]
        :param gt_classes: (np.array)   Ground Truth Classes :                          Shape [n_gt]
        :return:
        """

        if pred_bb.ndim == 1:
            pred_bb = np.repeat(pred_bb[:, np.newaxis], 4, axis=1)
        for accumulators, r in zip(self.total_accumulators, self.pr_scale):
            if DEBUG:
                print("Evaluate pr_scale {}".format(r))
            self.evaluate_(accumulators, pred_bb, pred_classes, pred_conf, gt_bb, gt_classes, r, self.overlap_threshold)

    @staticmethod
    def evaluate_(accumulators, pred_bb, pred_classes, pred_conf, gt_bb, gt_classes, confidence_threshold, overlap_threshold=0.5):
        pred_classes = pred_classes.astype(np.int)
        gt_classes = gt_classes.astype(np.int)
        pred_size = pred_classes.shape[0]
        IoU = None
        if pred_size != 0:
            IoU = DetectionMAP.compute_IoU(pred_bb, gt_bb, pred_conf, confidence_threshold)
            # mask irrelevant overlaps
            IoU[IoU < overlap_threshold] = 0

        # Score Gt with no prediction
        for i, acc in enumerate(accumulators):
            qty = DetectionMAP.compute_false_negatives(pred_classes, gt_classes, IoU, i)
            acc.inc_not_predicted(qty)

        # If no prediction are made, no need to continue further
        if len(pred_bb) == 0:
            return

        # Final match : 1 prediction per GT
        for i, acc in enumerate(accumulators):
            qty = DetectionMAP.compute_true_positive(pred_classes, gt_classes, IoU, i)
            acc.inc_good_prediction(qty)
            qty = DetectionMAP.compute_false_positive(pred_classes, pred_conf, confidence_threshold, gt_classes, IoU, i)
            acc.inc_bad_prediction(qty)
        if DEBUG:
            print(accumulators[3])

    @staticmethod
    def compute_IoU(prediction, gt, confidence, confidence_threshold):
        IoU = jaccard(prediction, gt)
        IoU[confidence < confidence_threshold, :] = 0
        return IoU

    @staticmethod
    def compute_false_negatives(pred_cls, gt_cls, IoU, class_index):
        if len(pred_cls) == 0:
            return np.sum(gt_cls == class_index)
        IoU_mask = IoU != 0
        # check only the predictions from class index
        prediction_masks = pred_cls != class_index
        IoU_mask[prediction_masks, :] = False
        # keep only gt of class index
        mask = IoU_mask[:, gt_cls == class_index]
        # sum all gt with no prediction of its class
        return np.sum(np.logical_not(mask.any(axis=0)))

    @staticmethod
    def compute_true_positive(pred_cls, gt_cls, IoU, class_index):
        IoU_mask = IoU != 0
        # check only the predictions from class index
        prediction_masks = pred_cls != class_index
        IoU_mask[prediction_masks, :] = False
        # keep only gt of class index
        mask = IoU_mask[:, gt_cls == class_index]
        # sum all gt with prediction of this class
        return np.sum(mask.any(axis=0))

    @staticmethod
    def compute_false_positive(pred_cls, pred_conf, conf_threshold, gt_cls, IoU, class_index):
        # check if a prediction of other class on class_index gt
        IoU_mask = IoU != 0
        prediction_masks = pred_cls == class_index
        IoU_mask[prediction_masks, :] = False
        mask = IoU_mask[:, gt_cls == class_index]
        FP_predicted_by_other = np.sum(mask.any(axis=0))

        IoU_mask = IoU != 0
        prediction_masks = pred_cls != class_index
        IoU_mask[prediction_masks, :] = False
        gt_masks = gt_cls != class_index
        IoU_mask[:, gt_masks] = False
        # check if more than one prediction on class_index gt
        mask_double = IoU_mask[pred_cls == class_index, :]
        detection_per_gt = np.sum(mask_double, axis=0)
        FP_double = np.sum(detection_per_gt[detection_per_gt > 1] - 1)
        # check if class_index prediction outside of class_index gt
        # total prediction of class_index - prediction matched with class index gt
        detection_per_prediction = np.logical_and(pred_conf >= conf_threshold, pred_cls == class_index)
        FP_predict_other = np.sum(detection_per_prediction) - np.sum(detection_per_gt)
        return FP_double + FP_predict_other + FP_predicted_by_other

    @staticmethod
    def multiple_prediction_on_gt(IoU_mask, gt_classes, accumulators):
        """
        Gt with more than one overlap get False detections
        :param prediction_confidences:
        :param IoU_mask: Mask of valid intersection over union  (np.array)      IoU Shape [n_pred, n_gt]
        :param gt_classes:
        :param accumulators:
        :return: updated version of the IoU mask
        """
        # compute how many prediction per gt
        pred_max = np.sum(IoU_mask, axis=0)
        for i, gt_sum in enumerate(pred_max):
            gt_cls = gt_classes[i]
            if gt_sum > 1:
                for j in range(gt_sum - 1):
                    accumulators[gt_cls].inc_bad_prediction()

    def compute_ap(self, cls_idx):
        """
        Compute average precision of a particular classes (cls_idx)
        :param cls:
        :return:
        """
        precisions = []
        recalls = []
        for iteration in self.total_accumulators[::-1]:
            precisions.append(iteration[cls_idx].precision)
            recalls.append(iteration[cls_idx].recall)
        previous_recall = 0
        average_precision = 0
        for precision, recall in zip(precisions, recalls):
            average_precision += precision * (recall - previous_recall)
            previous_recall = recall
        return average_precision

    def plot(self):
        """
        Plot all pr-curves for each classes
        :return:
        """
        grid = int(math.ceil(math.sqrt(self.n_class)))
        fig, axes = plt.subplots(nrows=grid, ncols=grid)
        mean_average_precision = []
        # TODO: data structure not optimal for this operation...
        for i, ax in enumerate(fig.axes):
            if i > self.n_class - 1:
                break
            precisions = []
            recalls = []
            for acc in self.total_accumulators:
                precisions.append(acc[i].precision)
                recalls.append(acc[i].recall)
            average_precision = self.compute_ap(i)
            mean_average_precision.append(average_precision)
            ax.step(recalls, precisions, color='b', alpha=0.2,
                     where='post')
            ax.fill_between(recalls, precisions, step='post', alpha=0.2,
                             color='b')
            ax.set_ylim([0.0, 1.05])
            ax.set_xlim([0.0, 1.0])
            ax.set_xlabel('Recall')
            ax.set_ylabel('Precision')
            ax.set_title('cls {0:} : AUC={1:0.2f}'.format(i, average_precision))
        plt.suptitle("Mean average precision : {:0.2f}".format(sum(mean_average_precision)/len(mean_average_precision)))
        fig.tight_layout()
        fig.set_size_inches(7.5, 7.5)
        plt.savefig(self.plot_path)
        #plt.show()<|MERGE_RESOLUTION|>--- conflicted
+++ resolved
@@ -7,12 +7,9 @@
 
 import matplotlib.pyplot as plt
 
-<<<<<<< HEAD
 plt.ioff()
-=======
 DEBUG = False
 
->>>>>>> c1e2d09f
 
 class DetectionMAP:
     def __init__(self, n_class, pr_samples=11, overlap_threshold=0.5, plot_path="PR-curve.pdf"):
